--- conflicted
+++ resolved
@@ -61,15 +61,10 @@
         """
         if from_save:
             try:
-<<<<<<< HEAD
+              
                 self.train_dataset = torch.load(open(f"{self.checkpoint_dir}/train_dataset.pt", 'rb'))
                 self.test_dataset = torch.load(open(f"{self.checkpoint_dir}/test_dataset.pt", 'rb'))
                 self.eval_dataset = torch.load(open(f"{self.checkpoint_dir}/eval_dataset.pt", 'rb'))
-=======
-                self.train_dataset = torch.load(open(f"{self.checkpoint_path}/train_dataset.pt", 'rb'))
-                self.test_dataset = torch.load(open(f"{self.checkpoint_path}/test_dataset.pt", 'rb'))
-                self.eval_dataset = torch.load(open(f"{self.checkpoint_path}/eval_dataset.pt", 'rb'))
->>>>>>> 6675ed40
                 
                 return self.train_dataset, self.test_dataset, self.eval_dataset
             except:
@@ -131,11 +126,8 @@
                 'iteration': iteration,
                 'epoch': epoch
             }
-<<<<<<< HEAD
+
         torch.save(state, open(self.get_model_checkpoint_path(), 'wb'))
-=======
-        torch.save(state, open(f'{self.checkpoint_path}/{self.model_save_name}', 'wb'))
->>>>>>> 6675ed40
         print('\n------------ Save best model ------------\n')
 
     def eval(self, batch_size: int):
